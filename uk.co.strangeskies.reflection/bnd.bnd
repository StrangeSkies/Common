--- conflicted
+++ resolved
@@ -13,8 +13,4 @@
 		version = latest,  \
 	osgi.enroute.base.api;  \
 		version = latest
-<<<<<<< HEAD
-Bundle-Version: 3.0.1.${tstamp}
-=======
-Bundle-Version: 3.0.0.${tstamp}
->>>>>>> c5de7f06
+Bundle-Version: 3.0.1.${tstamp}