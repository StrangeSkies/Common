/*
 * Copyright (C) 2017 Elias N Vasylenko <eliasvasylenko@strangeskies.co.uk>
 *      __   _______  ____           _       __     _      __       __
 *    ,`_ `,|__   __||  _ `.        / \     |  \   | |  ,-`__`¬  ,-`__`¬
 *   ( (_`-'   | |   | | ) |       / . \    | . \  | | / .`  `' / .`  `'
 *    `._ `.   | |   | |<. L      / / \ \   | |\ \ | || |    _ | '--.
 *   _   `. \  | |   | |  `.`.   / /   \ \  | | \ \| || |   | || +--'
 *  \ \__.' /  | |   | |    \ \ / /     \ \ | |  \ ` | \ `._' | \ `.__,.
 *   `.__.-`   |_|   |_|    |_|/_/       \_\|_|   \__|  `-.__.J  `-.__.J
 *                   __    _         _      __      __
 *                 ,`_ `, | |  _    | |  ,-`__`¬  ,`_ `,
 *                ( (_`-' | | ) |   | | / .`  `' ( (_`-'
 *                 `._ `. | L-' L   | || '--.     `._ `.
 *                _   `. \| ,.-^.`. | || +--'    _   `. \
 *               \ \__.' /| |    \ \| | \ `.__,.\ \__.' /
 *                `.__.-` |_|    |_||_|  `-.__.J `.__.-`
 *
 * This file is part of uk.co.strangeskies.reflection.codegen.
 *
 * uk.co.strangeskies.reflection.codegen is free software: you can redistribute it and/or modify
 * it under the terms of the GNU General Public License as published by
 * the Free Software Foundation, either version 3 of the License, or
 * (at your option) any later version.
 *
 * uk.co.strangeskies.reflection.codegen is distributed in the hope that it will be useful,
 * but WITHOUT ANY WARRANTY; without even the implied warranty of
 * MERCHANTABILITY or FITNESS FOR A PARTICULAR PURPOSE.  See the
 * GNU General Public License for more details.
 *
 * You should have received a copy of the GNU General Public License
 * along with this program. If not, see <http://www.gnu.org/licenses/>.
 */
package uk.co.strangeskies.reflection.codegen;

import static uk.co.strangeskies.reflection.codegen.CodeGenerationException.CODEGEN_PROPERTIES;

import java.lang.reflect.Type;
import java.util.HashMap;
import java.util.HashSet;
import java.util.Map;
import java.util.Set;

import uk.co.strangeskies.reflection.token.TypeToken;

/**
 * TODO generate byte code early for everything except method definitions!!!! at
 * this point all those parts should never change since they're derived only
 * from the immutable {@link ClassDeclaration}s rather than the
 * {@link ClassDefinition}s
 * 
 * ... By doing this we can load these proto-classes into a class loader and
 * reflect over them, so we get all the type checking provided by
<<<<<<< HEAD
 * {@link TypeToken} without support for special {@link Type} implementations.
=======
 * {@link TypeToken} without support for special {@link Type}
 * implementations.
>>>>>>> 095b23e1
 * 
 * Think about how we can achieve clever re-definition abilities here by loading
 * existing classes into the class definition space and then modifying them.
 * Remember that we can then use instrumentation to reload the classes into the
 * same class loader if we really need to.
 * 
 * Load classes into ClassDefinitionSpace so we can reuse their methods:
<<<<<<< HEAD
 * 
 * - ClassDefinition.withMethodsFrom(Class)
 * 
 * - ClassDefinition.withMethodFrom(Class, String)
=======
 *  - ClassDefinition.withMethodsFrom(Class)
 *  - ClassDefinition.withMethodFrom(Class, String)
>>>>>>> 095b23e1
 * 
 * @author Elias N Vasylenko
 */
public class ClassDefinitionSpace {
	class ClassDeclarationContext {
		ClassDeclaration<?, ?> getClassDeclaration(String className) {
			return getClassDeclaration(classRegister.getClassSignature(className));
		}

		ClassDeclaration<?, ?> getClassDeclaration(ClassSignature<?> signature) {
			ClassDeclaration<?, ?> declaration = classDeclarations.get(signature);
			if (declaration == null) {
				declaration = new ClassDeclaration<>(this, signature);
			}
			return declaration;
		}

		void addClassDeclaration(ClassDeclaration<?, ?> declaration) {
			classDeclarations.put(declaration.getSignature(), declaration);
		}
	}

	private final ClassRegister classRegister;
	private final Map<ClassSignature<?>, ClassDeclaration<?, ?>> classDeclarations;

	private final Map<MethodDeclaration<?, ?>, MethodDefinition<?, ?>> methodDefinitions;
	private boolean allowPartialImplementation;
	private final Set<MethodDeclaration<?, ?>> undefinedMethods;

	private final ClassLoader parentClassLoader;
	private final ClassLoaderStrategy classLoadingStrategy;

	public ClassDefinitionSpace(ClassRegister classRegister) {
		this.classRegister = classRegister;

		classDeclarations = new HashMap<>();
		methodDefinitions = new HashMap<>();
		allowPartialImplementation = false;
		undefinedMethods = new HashSet<>();

		ClassDeclarationContext context = new ClassDeclarationContext();
		classRegister.getClassSignatures().forEach(signature -> {
			context
					.getClassDeclaration(signature)
					.methodDeclarations()
					.filter(m -> !methodDefinitions.keySet().contains(m))
					.forEach(undefinedMethods::add);
		});

		parentClassLoader = getClass().getClassLoader();
		classLoadingStrategy = ClassLoaderStrategy.DERIVE;
	}

	protected ClassDefinitionSpace(
			ClassRegister classRegister,
			Map<ClassSignature<?>, ClassDeclaration<?, ?>> classDeclarations,
			Map<MethodDeclaration<?, ?>, MethodDefinition<?, ?>> methodDefinitions,
			boolean allowPartialImplementation,
			Set<MethodDeclaration<?, ?>> undefinedMethods,
			ClassLoader parentClassLoader,
			ClassLoaderStrategy classLoadingStrategy) {
		this.classRegister = classRegister;
		this.classDeclarations = classDeclarations;
		this.methodDefinitions = methodDefinitions;
		this.allowPartialImplementation = allowPartialImplementation;
		this.undefinedMethods = undefinedMethods;
		this.parentClassLoader = parentClassLoader;
		this.classLoadingStrategy = classLoadingStrategy;
	}

	ClassDefinitionSpace withMethodDefinition(MethodDeclaration<?, ?> declaration, MethodDefinition<?, ?> definition) {
		Map<MethodDeclaration<?, ?>, MethodDefinition<?, ?>> methodDefinitions = new HashMap<>(this.methodDefinitions);
		methodDefinitions.put(declaration, definition);

		Set<MethodDeclaration<?, ?>> undefinedMethods = new HashSet<>(this.undefinedMethods);
		undefinedMethods.remove(declaration);

		return new ClassDefinitionSpace(
				classRegister,
				classDeclarations,
				methodDefinitions,
				allowPartialImplementation,
				undefinedMethods,
				parentClassLoader,
				classLoadingStrategy);
	}

	@SuppressWarnings("unchecked")
	public <T> ClassDeclaration<Void, T> getClassDeclaration(ClassSignature<T> classSignature) {
		return (ClassDeclaration<Void, T>) classDeclarations.get(classSignature);
	}

	public void validate() {
		undefinedMethods.stream().filter(m -> m.isConstructor() || m.isStatic() || !m.isDefault()).findAny().ifPresent(
				m -> {
					throw new CodeGenerationException(CODEGEN_PROPERTIES.mustImplementMethod(m));
				});
	}

	public boolean isFullyImplemented() {
		return undefinedMethods.isEmpty();
	}

	/**
	 * Is the class space not {@link #isFullyImplemented() fully implemented}, and
	 * is partial implementation {@link #withPartialImplementation(boolean)
	 * allowed} and possible.
	 * 
	 * @return true if the class space is partially implemented, false otherwise
	 */
	public boolean isPartiallyImplemented() {
		return allowPartialImplementation && !isFullyImplemented();
	}

	/**
	 * {@code partialImplementation} defaults to true.
	 *
	 * @see #withPartialImplementation(boolean)
	 */
	@SuppressWarnings("javadoc")
	public ClassDefinitionSpace asPartialImplementation() {
		return withPartialImplementation(true);
	}

	/**
	 * Derive a class space allowing for partial implementation.
	 * 
	 * <p>
	 * Partial implementation will attempt to still generate valid classes when
	 * some method implementations are not provided. This is achieved by providing
	 * default implementations to throw an error on invocation.
	 * 
	 * @param allowPartialImplementation
	 *          true if partial implementation should be allowed, false otherwise
	 * @return the derived class space
	 */
	public ClassDefinitionSpace withPartialImplementation(boolean allowPartialImplementation) {
		return new ClassDefinitionSpace(
				classRegister,
				classDeclarations,
				methodDefinitions,
				allowPartialImplementation,
				undefinedMethods,
				parentClassLoader,
				classLoadingStrategy);
	}

	/**
	 * Derive a new class space with the given parent class loader.
	 * 
	 * <p>
	 * To be able to load generated classes, this class loader should give access
	 * to all classes mentioned in the class definitions.
	 * 
	 * @param parentClassLoader
	 *          the parent class loader
	 * @return the derived class space
	 */
	public ClassDefinitionSpace withParentClassLoader(ClassLoader parentClassLoader) {
		return new ClassDefinitionSpace(
				classRegister,
				classDeclarations,
				methodDefinitions,
				allowPartialImplementation,
				undefinedMethods,
				parentClassLoader,
				classLoadingStrategy);
	}

	/**
	 * Derive a new class space with the given class loading strategy.
	 * 
	 * @param classLoadingStrategy
	 *          the class loading strategy
	 * @return the derived class space
	 */
	public ClassDefinitionSpace withClassLoadingStrategy(ClassLoaderStrategy classLoadingStrategy) {
		return new ClassDefinitionSpace(
				classRegister,
				classDeclarations,
				methodDefinitions,
				allowPartialImplementation,
				undefinedMethods,
				parentClassLoader,
				classLoadingStrategy);
	}

	public ClassDefinitionSpace generateClasses() {
		return this;
	}

	/**
	 * Generate the classes and load them into the runtime.
	 * 
	 * @return the class loader containing, or allowing the loading of, the
	 *         generated classes
	 */
	public ClassLoader loadClasses() {
		return parentClassLoader;
	}

	@SuppressWarnings("unchecked")
	public <C, T> MethodDefinition<C, T> getMethodDefinition(MethodDeclaration<C, T> override) {
		return (MethodDefinition<C, T>) methodDefinitions.get(override);
	}
}<|MERGE_RESOLUTION|>--- conflicted
+++ resolved
@@ -50,12 +50,7 @@
  * 
  * ... By doing this we can load these proto-classes into a class loader and
  * reflect over them, so we get all the type checking provided by
-<<<<<<< HEAD
  * {@link TypeToken} without support for special {@link Type} implementations.
-=======
- * {@link TypeToken} without support for special {@link Type}
- * implementations.
->>>>>>> 095b23e1
  * 
  * Think about how we can achieve clever re-definition abilities here by loading
  * existing classes into the class definition space and then modifying them.
@@ -63,15 +58,10 @@
  * same class loader if we really need to.
  * 
  * Load classes into ClassDefinitionSpace so we can reuse their methods:
-<<<<<<< HEAD
  * 
  * - ClassDefinition.withMethodsFrom(Class)
  * 
  * - ClassDefinition.withMethodFrom(Class, String)
-=======
- *  - ClassDefinition.withMethodsFrom(Class)
- *  - ClassDefinition.withMethodFrom(Class, String)
->>>>>>> 095b23e1
  * 
  * @author Elias N Vasylenko
  */
@@ -142,8 +132,11 @@
 		this.classLoadingStrategy = classLoadingStrategy;
 	}
 
-	ClassDefinitionSpace withMethodDefinition(MethodDeclaration<?, ?> declaration, MethodDefinition<?, ?> definition) {
-		Map<MethodDeclaration<?, ?>, MethodDefinition<?, ?>> methodDefinitions = new HashMap<>(this.methodDefinitions);
+	ClassDefinitionSpace withMethodDefinition(
+			MethodDeclaration<?, ?> declaration,
+			MethodDefinition<?, ?> definition) {
+		Map<MethodDeclaration<?, ?>, MethodDefinition<?, ?>> methodDefinitions = new HashMap<>(
+				this.methodDefinitions);
 		methodDefinitions.put(declaration, definition);
 
 		Set<MethodDeclaration<?, ?>> undefinedMethods = new HashSet<>(this.undefinedMethods);
@@ -165,8 +158,11 @@
 	}
 
 	public void validate() {
-		undefinedMethods.stream().filter(m -> m.isConstructor() || m.isStatic() || !m.isDefault()).findAny().ifPresent(
-				m -> {
+		undefinedMethods
+				.stream()
+				.filter(m -> m.isConstructor() || m.isStatic() || !m.isDefault())
+				.findAny()
+				.ifPresent(m -> {
 					throw new CodeGenerationException(CODEGEN_PROPERTIES.mustImplementMethod(m));
 				});
 	}
